--- conflicted
+++ resolved
@@ -92,13 +92,7 @@
 
         if data is None:
             logger.info("Generating {} cache", phase_name)
-<<<<<<< HEAD
             data = self.filter_data(dataset_path, phase_name)
-=======
-            images_path = path.join(dataset_path, "images", phase_name)
-            labels_path = path.join(dataset_path, "labels", phase_name)
-            data = self.filter_data(images_path, labels_path)
->>>>>>> 61ddf446
             cache[phase_name] = data
 
         cache.close()
